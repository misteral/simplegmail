"""
File: gmail.py
--------------
Home to the main Gmail service object. Currently supports sending mail (with
attachments) and retrieving mail with the full suite of Gmail search options.

"""

import base64
from email.mime.audio       import MIMEAudio
from email.mime.application import MIMEApplication
from email.mime.base        import MIMEBase
from email.mime.image       import MIMEImage
from email.mime.multipart   import MIMEMultipart
from email.mime.text        import MIMEText
import html
import math
import mimetypes
import os
import re
import threading
from typing import List, Optional

from bs4 import BeautifulSoup
import dateutil.parser as parser
from googleapiclient.discovery import build
from googleapiclient.errors import HttpError
from httplib2 import Http
from oauth2client import client, file, tools
from oauth2client.clientsecrets import InvalidClientSecretsError

from simplegmail import label
from simplegmail.attachment import Attachment
from simplegmail.label import Label
from simplegmail.message import Message


class Gmail(object):
    """
    The Gmail class which serves as the entrypoint for the Gmail service API.

    Args:
        client_secret_file: The name of the user's client secret file.

    Attributes:
        client_secret_file (str): The name of the user's client secret file.
        service (googleapiclient.discovery.Resource): The Gmail service object.

    """

    # Allow Gmail to read and write emails, and access settings like aliases.
    _SCOPES = [
        'https://www.googleapis.com/auth/gmail.modify',
        'https://www.googleapis.com/auth/gmail.settings.basic'
    ]

    # If you don't have a client secret file, follow the instructions at:
    # https://developers.google.com/gmail/api/quickstart/python
    # Make sure the client secret file is in the root directory of your app.

    def __init__(
            self,
            client_secret_file: str = 'client_secret.json',
            creds_file: str = 'gmail_token.json',
            _creds: Optional[client.OAuth2Credentials] = None,
            access_type: str = 'offline',
    ) -> None:
        self.client_secret_file = client_secret_file
        self.creds_file = creds_file

        try:
            # The file gmail_token.json stores the user's access and refresh
            # tokens, and is created automatically when the authorization flow
            # completes for the first time.
            if _creds:
                self.creds = _creds
            else:
                store = file.Storage(self.creds_file)
                self.creds = store.get()

            if not self.creds or self.creds.invalid:

                # Will ask you to authenticate an account in your browser.
                flow = client.flow_from_clientsecrets(
                    self.client_secret_file, self._SCOPES
                )
<<<<<<< HEAD
                flags = tools.argparser.parse_args([])
                self.creds = tools.run_flow(flow, store, flags)
=======

                flow.params['approval_prompt'] = 'force'
                flow.params['access_type'] = access_type
                self.creds = tools.run_flow(flow, store)
>>>>>>> c4a77415


            self._service = build(
                'gmail', 'v1', http=self.creds.authorize(Http()),
                cache_discovery=False
            )

        except InvalidClientSecretsError:
            raise FileNotFoundError(
                "Your 'client_secret.json' file is nonexistent. Make sure "
                "the file is in the root directory of your application. If "
                "you don't have a client secrets file, go to https://"
                "developers.google.com/gmail/api/quickstart/python, and "
                "follow the instructions listed there."
            )

    @property
    def service(self) -> 'googleapiclient.discovery.Resource':
        # Since the token is only used through calls to the service object,
        # this ensure that the token is always refreshed before use.
        if self.creds.access_token_expired:
            self.creds.refresh(Http())

        return self._service

    def send_message(
        self,
        sender: str,
        to: str,
        subject: str = '',
        msg_html: Optional[str] = None,
        msg_plain: Optional[str] = None,
        cc: Optional[List[str]] = None,
        bcc: Optional[List[str]] = None,
        attachments: Optional[List[str]] = None,
        signature: bool = False,
        user_id: str = 'me'
    ) -> Message:
        """
        Sends an email.

        Args:
            sender: The email address the message is being sent from.
            to: The email address the message is being sent to.
            subject: The subject line of the email.
            msg_html: The HTML message of the email.
            msg_plain: The plain text alternate message of the email. This is
                often displayed on slow or old browsers, or if the HTML message
                is not provided.
            cc: The list of email addresses to be cc'd.
            bcc: The list of email addresses to be bcc'd.
            attachments: The list of attachment file names.
            signature: Whether the account signature should be added to the
                message.
            user_id: The address of the sending account. 'me' for the
                default address associated with the account.

        Returns:
            The Message object representing the sent message.

        Raises:
            googleapiclient.errors.HttpError: There was an error executing the
                HTTP request.

        """

        msg = self._create_message(
            sender, to, subject, msg_html, msg_plain, cc=cc, bcc=bcc,
            attachments=attachments, signature=signature, user_id=user_id
        )

        try:
            req = self.service.users().messages().send(userId='me', body=msg)
            res = req.execute()
            return self._build_message_from_ref(user_id, res, 'reference')

        except HttpError as error:
            # Pass along the error
            raise error

    def get_unread_inbox(
        self,
        user_id: str = 'me',
        labels: Optional[List[Label]] = None,
        query: str = '',
        attachments: str = 'reference'
    ) -> List[Message]:
        """
        Gets unread messages from your inbox.

        Args:
            user_id: The user's email address. By default, the authenticated
                user.
            labels: Labels that messages must match.
            query: A Gmail query to match.
            attachments: Accepted values are 'ignore' which completely
                ignores all attachments, 'reference' which includes attachment
                information but does not download the data, and 'download' which
                downloads the attachment data to store locally. Default
                'reference'.

        Returns:
            A list of message objects.

        Raises:
            googleapiclient.errors.HttpError: There was an error executing the
                HTTP request.

        """

        if labels is None:
            labels = []

        labels.append(label.INBOX)
        return self.get_unread_messages(user_id, labels, query)

    def get_starred_messages(
        self,
        user_id: str = 'me',
        labels: Optional[List[Label]] = None,
        query: str = '',
        attachments: str = 'reference',
        include_spam_trash: bool = False
    ) -> List[Message]:
        """
        Gets starred messages from your account.

        Args:
            user_id: The user's email address. By default, the authenticated
                user.
            labels: Label IDs messages must match.
            query: A Gmail query to match.
            attachments: accepted values are 'ignore' which completely
                ignores all attachments, 'reference' which includes attachment
                information but does not download the data, and 'download' which
                downloads the attachment data to store locally. Default
                'reference'.
            include_spam_trash: Whether to include messages from spam or trash.

        Returns:
            A list of message objects.

        Raises:
            googleapiclient.errors.HttpError: There was an error executing the
                HTTP request.

        """

        if labels is None:
            labels = []

        labels.append(label.STARRED)
        return self.get_messages(user_id, labels, query, attachments,
                                 include_spam_trash)

    def get_important_messages(
        self,
        user_id: str = 'me',
        labels: Optional[List[Label]] = None,
        query: str = '',
        attachments: str = 'reference',
        include_spam_trash: bool = False
    ) -> List[Message]:
        """
        Gets messages marked important from your account.

        Args:
            user_id: The user's email address. By default, the authenticated
                user.
            labels: Label IDs messages must match.
            query: A Gmail query to match.
            attachments: accepted values are 'ignore' which completely
                ignores all attachments, 'reference' which includes attachment
                information but does not download the data, and 'download' which
                downloads the attachment data to store locally. Default
                'reference'.
            include_spam_trash: Whether to include messages from spam or trash.

        Returns:
            A list of message objects.

        Raises:
            googleapiclient.errors.HttpError: There was an error executing the
                HTTP request.

        """

        if labels is None:
            labels = []

        labels.append(label.IMPORTANT)
        return self.get_messages(user_id, labels, query, attachments,
                                 include_spam_trash)

    def get_unread_messages(
        self,
        user_id: str = 'me',
        labels: Optional[List[Label]] = None,
        query: str = '',
        attachments: str = 'reference',
        include_spam_trash: bool = False
    ) -> List[Message]:
        """
        Gets unread messages from your account.

        Args:
            user_id: The user's email address. By default, the authenticated
                user.
            labels: Label IDs messages must match.
            query: A Gmail query to match.
            attachments: accepted values are 'ignore' which completely
                ignores all attachments, 'reference' which includes attachment
                information but does not download the data, and 'download' which
                downloads the attachment data to store locally. Default
                'reference'.
            include_spam_trash: Whether to include messages from spam or trash.

        Returns:
            A list of message objects.

        Raises:
            googleapiclient.errors.HttpError: There was an error executing the
                HTTP request.

        """

        if labels is None:
            labels = []

        labels.append(label.UNREAD)
        return self.get_messages(user_id, labels, query, attachments,
                                 include_spam_trash)

    def get_drafts(
        self,
        user_id: str = 'me',
        labels: Optional[List[Label]] = None,
        query: str = '',
        attachments: str = 'reference',
        include_spam_trash: bool = False
    ) -> List[Message]:
        """
        Gets drafts saved in your account.

        Args:
            user_id: The user's email address. By default, the authenticated
                user.
            labels: Label IDs messages must match.
            query: A Gmail query to match.
            attachments: accepted values are 'ignore' which completely
                ignores all attachments, 'reference' which includes attachment
                information but does not download the data, and 'download' which
                downloads the attachment data to store locally. Default
                'reference'.
            include_spam_trash: Whether to include messages from spam or trash.

        Returns:
            A list of message objects.

        Raises:
            googleapiclient.errors.HttpError: There was an error executing the
                HTTP request.

        """

        if labels is None:
            labels = []

        labels.append(label.DRAFT)
        return self.get_messages(user_id, labels, query, attachments,
                                 include_spam_trash)

    def get_sent_messages(
        self,
        user_id: str = 'me',
        labels: Optional[List[Label]] = None,
        query: str = '',
        attachments: str = 'reference',
        include_spam_trash: bool = False
    ) -> List[Message]:
        """
        Gets sent messages from your account.

         Args:
            user_id: The user's email address. By default, the authenticated
                user.
            labels: Label IDs messages must match.
            query: A Gmail query to match.
            attachments: accepted values are 'ignore' which completely
                ignores all attachments, 'reference' which includes attachment
                information but does not download the data, and 'download' which
                downloads the attachment data to store locally. Default
                'reference'.
            include_spam_trash: Whether to include messages from spam or trash.

        Returns:
            A list of message objects.

        Raises:
            googleapiclient.errors.HttpError: There was an error executing the
                HTTP request.

        """

        if labels is None:
            labels = []

        labels.append(label.SENT)
        return self.get_messages(user_id, labels, query, attachments,
                                 include_spam_trash)

    def get_trash_messages(
        self,
        user_id: str = 'me',
        labels: Optional[List[Label]] = None,
        query: str = '',
        attachments: str = 'reference'
    ) -> List[Message]:

        """
        Gets messages in your trash from your account.

        Args:
            user_id: The user's email address. By default, the authenticated
                user.
            labels: Label IDs messages must match.
            query: A Gmail query to match.
            attachments: accepted values are 'ignore' which completely
                ignores all attachments, 'reference' which includes attachment
                information but does not download the data, and 'download' which
                downloads the attachment data to store locally. Default
                'reference'.

        Returns:
            A list of message objects.

        Raises:
            googleapiclient.errors.HttpError: There was an error executing the
                HTTP request.

        """

        if labels is None:
            labels = []

        labels.append(label.TRASH)
        return self.get_messages(user_id, labels, query, attachments, True)

    def get_spam_messages(
        self,
        user_id: str = 'me',
        labels: Optional[List[Label]] = None,
        query: str = '',
        attachments: str = 'reference'
    ) -> List[Message]:
        """
        Gets messages marked as spam from your account.

        Args:
            user_id: The user's email address. By default, the authenticated
                user.
            labels: Label IDs messages must match.
            query: A Gmail query to match.
            attachments: accepted values are 'ignore' which completely
                ignores all attachments, 'reference' which includes attachment
                information but does not download the data, and 'download' which
                downloads the attachment data to store locally. Default
                'reference'.

        Returns:
            A list of message objects.

        Raises:
            googleapiclient.errors.HttpError: There was an error executing the
                HTTP request.

        """


        if labels is None:
            labels = []

        labels.append(label.SPAM)
        return self.get_messages(user_id, labels, query, attachments, True)

    def get_messages(
        self,
        user_id: str = 'me',
        labels: Optional[List[Label]] = None,
        query: str = '',
        attachments: str = 'reference',
        include_spam_trash: bool = False
    ) -> List[Message]:
        """
        Gets messages from your account.

        Args:
            user_id: the user's email address. Default 'me', the authenticated
                user.
            labels: label IDs messages must match.
            query: a Gmail query to match.
            attachments: accepted values are 'ignore' which completely
                ignores all attachments, 'reference' which includes attachment
                information but does not download the data, and 'download' which
                downloads the attachment data to store locally. Default
                'reference'.
            include_spam_trash: whether to include messages from spam or trash.

        Returns:
            A list of message objects.

        Raises:
            googleapiclient.errors.HttpError: There was an error executing the
                HTTP request.

        """

        if labels is None:
            labels = []

        labels_ids = [
            lbl.id if isinstance(lbl, Label) else lbl for lbl in labels
        ]

        try:
            response = self.service.users().messages().list(
                userId=user_id,
                q=query,
                labelIds=labels_ids,
                includeSpamTrash=include_spam_trash
            ).execute()

            message_refs = []
            if 'messages' in response:  # ensure request was successful
                message_refs.extend(response['messages'])

            while 'nextPageToken' in response:
                page_token = response['nextPageToken']
                response = self.service.users().messages().list(
                    userId=user_id,
                    q=query,
                    labelIds=labels_ids,
                    includeSpamTrash=include_spam_trash,
                    pageToken=page_token
                ).execute()

                message_refs.extend(response['messages'])

            return self._get_messages_from_refs(user_id, message_refs,
                                                attachments)

        except HttpError as error:
            # Pass along the error
            raise error

    def list_labels(self, user_id: str = 'me') -> List[Label]:
        """
        Retrieves all labels for the specified user.

        These Label objects are to be used with other functions like
        modify_labels().

        Args:
            user_id: The user's email address. By default, the authenticated
                user.

        Returns:
            The list of Label objects.

        Raises:
            googleapiclient.errors.HttpError: There was an error executing the
                HTTP request.

        """

        try:
            res = self.service.users().labels().list(
                userId=user_id
            ).execute()

        except HttpError as error:
            # Pass along the error
            raise error

        else:
            labels = [Label(name=x['name'], id=x['id']) for x in res['labels']]
            return labels

    def create_label(
        self,
        name: str,
        user_id: str = 'me'
    ) -> Label:
        """
        Creates a new label.

        Args:
            name: The display name of the new label.
            user_id: The user's email address. By default, the authenticated
                user.

        Returns:
            The created Label object.

        Raises:
            googleapiclient.errors.HttpError: There was an error executing the
                HTTP request.

        """

        body = {
            "name": name,

            # TODO: In the future, can add the following fields:
            # "messageListVisibility"
            # "labelListVisibility"
            # "color"
        }

        try:
            res = self.service.users().labels().create(
                userId=user_id,
                body=body
            ).execute()

        except HttpError as error:
            # Pass along the error
            raise error

        else:
            return Label(res['name'], res['id'])

    def delete_label(self, label: Label, user_id: str = 'me') -> None:
        """
        Deletes a label.

        Args:
            label: The label to delete.
            user_id: The user's email address. By default, the authenticated
                user.

        Raises:
            googleapiclient.errors.HttpError: There was an error executing the
                HTTP request.

        """

        try:
            self.service.users().labels().delete(
                userId=user_id,
                id=label.id
            ).execute()

        except HttpError as error:
            # Pass along the error
            raise error

    def _get_messages_from_refs(
        self,
        user_id: str,
        message_refs: List[dict],
        attachments: str = 'reference',
        parallel: bool = True
    ) -> List[Message]:
        """
        Retrieves the actual messages from a list of references.

        Args:
            user_id: The account the messages belong to.
            message_refs: A list of message references with keys id, threadId.
            attachments: Accepted values are 'ignore' which completely ignores
                all attachments, 'reference' which includes attachment
                information but does not download the data, and 'download'
                which downloads the attachment data to store locally. Default
                'reference'.
            parallel: Whether to retrieve messages in parallel. Default true.
                Currently parallelization is always on, since there is no
                reason to do otherwise.


        Returns:
            A list of Message objects.

        Raises:
            googleapiclient.errors.HttpError: There was an error executing the
                HTTP request.

        """

        if not message_refs:
            return []

        if not parallel:
            return [self._build_message_from_ref(user_id, ref, attachments)
                    for ref in message_refs]

        max_num_threads = 12  # empirically chosen, prevents throttling
        target_msgs_per_thread = 10  # empirically chosen
        num_threads = min(
            math.ceil(len(message_refs) / target_msgs_per_thread),
            max_num_threads
        )
        batch_size = math.ceil(len(message_refs) / num_threads)
        message_lists = [None] * num_threads

        def thread_download_batch(thread_num):
            gmail = Gmail(_creds=self.creds)

            start = thread_num * batch_size
            end = min(len(message_refs), (thread_num + 1) * batch_size)
            message_lists[thread_num] = [
                gmail._build_message_from_ref(
                    user_id, message_refs[i], attachments
                )
                for i in range(start, end)
            ]

        threads = [
            threading.Thread(target=thread_download_batch, args=(i,))
            for i in range(num_threads)
        ]

        for t in threads:
            t.start()

        for t in threads:
            t.join()

        return sum(message_lists, [])

    def _build_message_from_ref(
        self,
        user_id: str,
        message_ref: dict,
        attachments: str = 'reference'
    ) -> Message:
        """
        Creates a Message object from a reference.

        Args:
            user_id: The username of the account the message belongs to.
            message_ref: The message reference object returned from the Gmail
                API.
            attachments: Accepted values are 'ignore' which completely ignores
                all attachments, 'reference' which includes attachment
                information but does not download the data, and 'download' which
                downloads the attachment data to store locally. Default
                'reference'.

        Returns:
            The Message object.

        Raises:
            googleapiclient.errors.HttpError: There was an error executing the
                HTTP request.

        """

        try:
            # Get message JSON
            message = self.service.users().messages().get(
                userId=user_id, id=message_ref['id']
            ).execute()

        except HttpError as error:
            # Pass along the error
            raise error

        else:
            msg_id = message['id']
            thread_id = message['threadId']
            label_ids = []
            if 'labelIds' in message:
                user_labels = {x.id: x for x in self.list_labels(user_id=user_id)}
                label_ids = [user_labels[x] for x in message['labelIds']]
            snippet = html.unescape(message['snippet'])

            payload = message['payload']
            headers = payload['headers']

            # Get header fields (date, from, to, subject)
            date = ''
            sender = ''
            recipient = ''
            subject = ''
            msg_hdrs = {}
            cc = ''
            bcc = ''
            for hdr in headers:
                if hdr['name'].lower() == 'date':
                    try:
                        date = str(parser.parse(hdr['value']).astimezone())
                    except Exception:
                        date = hdr['value']
                elif hdr['name'].lower() == 'from':
                    sender = hdr['value']
                elif hdr['name'].lower() == 'to':
                    recipient = hdr['value']
                elif hdr['name'].lower() == 'subject':
                    subject = hdr['value']
                elif hdr['name'].lower() == 'cc':
                    cc = hdr['value'].split(', ')
                elif hdr['name'].lower() == 'bcc':
                    bcc = hdr['value'].split(', ')

                msg_hdrs[hdr['name']] = hdr['value']

            parts = self._evaluate_message_payload(
                payload, user_id, message_ref['id'], attachments
            )

            plain_msg = None
            html_msg = None
            attms = []
            for part in parts:
                if part['part_type'] == 'plain':
                    if plain_msg is None:
                        plain_msg = part['body']
                    else:
                        plain_msg += '\n' + part['body']
                elif part['part_type'] == 'html':
                    if html_msg is None:
                        html_msg = part['body']
                    else:
                        html_msg += '<br/>' + part['body']
                elif part['part_type'] == 'attachment':
                    attm = Attachment(self.service, user_id, msg_id,
                                      part['attachment_id'], part['filename'],
                                      part['filetype'], part['data'])
                    attms.append(attm)

            return Message(
                self.service,
                self.creds,
                user_id,
                msg_id,
                thread_id,
                recipient,
                sender,
                subject,
                date,
                snippet,
                plain_msg,
                html_msg,
                label_ids,
                attms,
                msg_hdrs,
                cc,
                bcc
            )

    def _evaluate_message_payload(
        self,
        payload: dict,
        user_id: str,
        msg_id: str,
        attachments: str = 'reference'
    ) -> List[dict]:
        """
        Recursively evaluates a message payload.

        Args:
            payload: The message payload object (response from Gmail API).
            user_id: The current account address (default 'me').
            msg_id: The id of the message.
            attachments: Accepted values are 'ignore' which completely ignores
                all attachments, 'reference' which includes attachment
                information but does not download the data, and 'download' which
                downloads the attachment data to store locally. Default
                'reference'.

        Returns:
            A list of message parts.

        Raises:
            googleapiclient.errors.HttpError: There was an error executing the
                HTTP request.

        """

        if 'attachmentId' in payload['body']:  # if it's an attachment
            if attachments == 'ignore':
                return []

            att_id = payload['body']['attachmentId']
            filename = payload['filename']
            if not filename:
                filename = 'unknown'

            obj = {
                'part_type': 'attachment',
                'filetype': payload['mimeType'],
                'filename': filename,
                'attachment_id': att_id,
                'data': None
            }

            if attachments == 'reference':
                return [obj]

            else:  # attachments == 'download'
                if 'data' in payload['body']:
                    data = payload['body']['data']
                else:
                    res = self.service.users().messages().attachments().get(
                        userId=user_id, messageId=msg_id, id=att_id
                    ).execute()
                    data = res['data']

                file_data = base64.urlsafe_b64decode(data)
                obj['data'] = file_data
                return [obj]

        elif payload['mimeType'] == 'text/html':
            data = payload['body']['data']
            data = base64.urlsafe_b64decode(data)
            body = BeautifulSoup(data, 'lxml', from_encoding='utf-8').body
            return [{ 'part_type': 'html', 'body': str(body) }]

        elif payload['mimeType'] == 'text/plain':
            data = payload['body']['data']
            data = base64.urlsafe_b64decode(data)
            body = data.decode('UTF-8')
            return [{ 'part_type': 'plain', 'body': body }]

        elif payload['mimeType'].startswith('multipart'):
            ret = []
            if 'parts' in payload:
                for part in payload['parts']:
                    ret.extend(self._evaluate_message_payload(part, user_id, msg_id,
                                                              attachments))
            return ret

        return []

    def _create_message(
        self,
        sender: str,
        to: str,
        subject: str = '',
        msg_html: str = None,
        msg_plain: str = None,
        cc: List[str] = None,
        bcc: List[str] = None,
        attachments: List[str] = None,
        signature: bool = False,
        user_id: str = 'me'
    ) -> dict:
        """
        Creates the raw email message to be sent.

        Args:
            sender: The email address the message is being sent from.
            to: The email address the message is being sent to.
            subject: The subject line of the email.
            msg_html: The HTML message of the email.
            msg_plain: The plain text alternate message of the email (for slow
                or old browsers).
            cc: The list of email addresses to be Cc'd.
            bcc: The list of email addresses to be Bcc'd
            attachments: A list of attachment file paths.
            signature: Whether the account signature should be added to the
                message. Will add the signature to your HTML message only, or a
                create a HTML message if none exists.

        Returns:
            The message dict.

        """

        msg = MIMEMultipart('mixed' if attachments else 'alternative')
        msg['To'] = to
        msg['From'] = sender
        msg['Subject'] = subject

        if cc:
            msg['Cc'] = ', '.join(cc)

        if bcc:
            msg['Bcc'] = ', '.join(bcc)

        if signature:
            m = re.match(r'.+\s<(?P<addr>.+@.+\..+)>', sender)
            address = m.group('addr') if m else sender
            account_sig = self._get_alias_info(address, user_id)['signature']

            if msg_html is None:
                msg_html = ''

            msg_html += "<br /><br />" + account_sig

        attach_plain = MIMEMultipart('alternative') if attachments else msg
        attach_html = MIMEMultipart('related') if attachments else msg

        if msg_plain:
            attach_plain.attach(MIMEText(msg_plain, 'plain'))

        if msg_html:
            attach_html.attach(MIMEText(msg_html, 'html'))

        if attachments:
            attach_plain.attach(attach_html)
            msg.attach(attach_plain)

            self._ready_message_with_attachments(msg, attachments)

        return {
            'raw': base64.urlsafe_b64encode(msg.as_string().encode()).decode()
        }

    def _ready_message_with_attachments(
        self,
        msg: MIMEMultipart,
        attachments: List[str]
    ) -> None:
        """
        Converts attachment filepaths to MIME objects and adds them to msg.

        Args:
            msg: The message to add attachments to.
            attachments: A list of attachment file paths.

        """

        for filepath in attachments:
            content_type, encoding = mimetypes.guess_type(filepath)

            if content_type is None or encoding is not None:
                content_type = 'application/octet-stream'

            main_type, sub_type = content_type.split('/', 1)
            with open(filepath, 'rb') as file:
                raw_data = file.read()

                attm: MIMEBase
                if main_type == 'text':
                    attm = MIMEText(raw_data.decode('UTF-8'), _subtype=sub_type)
                elif main_type == 'image':
                    attm = MIMEImage(raw_data, _subtype=sub_type)
                elif main_type == 'audio':
                    attm = MIMEAudio(raw_data, _subtype=sub_type)
                elif main_type == 'application':
                    attm = MIMEApplication(raw_data, _subtype=sub_type)
                else:
                    attm = MIMEBase(main_type, sub_type)
                    attm.set_payload(raw_data)

            fname = os.path.basename(filepath)
            attm.add_header('Content-Disposition', 'attachment', filename=fname)
            msg.attach(attm)

    def _get_alias_info(
        self,
        send_as_email: str,
        user_id: str = 'me'
    ) -> dict:
        """
        Returns the alias info of an email address on the authenticated
        account.

        Response data is of the following form:
        {
            "sendAsEmail": string,
            "displayName": string,
            "replyToAddress": string,
            "signature": string,
            "isPrimary": boolean,
            "isDefault": boolean,
            "treatAsAlias": boolean,
            "smtpMsa": {
                "host": string,
                "port": integer,
                "username": string,
                "password": string,
                "securityMode": string
            },
            "verificationStatus": string
        }

        Args:
            send_as_email: The alias account information is requested for
                (could be the primary account).
            user_id: The user ID of the authenticated user the account the
                alias is for (default "me").

        Returns:
            The dict of alias info associated with the account.

        """

        req =  self.service.users().settings().sendAs().get(
                   sendAsEmail=send_as_email, userId=user_id)

        res = req.execute()
        return res<|MERGE_RESOLUTION|>--- conflicted
+++ resolved
@@ -79,21 +79,13 @@
                 self.creds = store.get()
 
             if not self.creds or self.creds.invalid:
-
-                # Will ask you to authenticate an account in your browser.
                 flow = client.flow_from_clientsecrets(
                     self.client_secret_file, self._SCOPES
                 )
-<<<<<<< HEAD
+                flow.params['approval_prompt'] = 'force'
+                flow.params['access_type'] = access_type
                 flags = tools.argparser.parse_args([])
                 self.creds = tools.run_flow(flow, store, flags)
-=======
-
-                flow.params['approval_prompt'] = 'force'
-                flow.params['access_type'] = access_type
-                self.creds = tools.run_flow(flow, store)
->>>>>>> c4a77415
-
 
             self._service = build(
                 'gmail', 'v1', http=self.creds.authorize(Http()),
